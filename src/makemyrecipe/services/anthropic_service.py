--- conflicted
+++ resolved
@@ -49,7 +49,7 @@
         }
 
     def _create_recipe_system_prompt(self) -> str:
-        """Create a system prompt optimized for recipe queries with search tag support."""
+        """Create a system prompt optimized for recipe queries with search tags."""
         return (
             "You are MakeMyRecipe, an expert culinary AI assistant "
             "specializing in recipe recommendations and cooking guidance.\n\n"
@@ -61,17 +61,24 @@
             "- Finding recipes based on available ingredients\n"
             "- Recommending recipes from specific cuisines or dietary preferences\n\n"
             "IMPORTANT SEARCH INSTRUCTIONS:\n"
-            "When you need to search for recipes or cooking information, you must use search tags.\n"
-            "Format your search queries using: <search>your search query here</search>\n\n"
+            "When you need to search for recipes or cooking information, "
+            "you must use search tags.\n"
+            "Format your search queries using: "
+            "<search>your search query here</search>\n\n"
             "Examples of when to use search tags:\n"
-            "- User asks for a specific recipe: <search>authentic Italian carbonara recipe</search>\n"
-            "- User wants recipes with ingredients: <search>chicken breast recipes with garlic and herbs</search>\n"
-            "- User asks about cooking techniques: <search>how to properly sear steak cooking technique</search>\n"
-            "- User wants cuisine-specific recipes: <search>traditional Thai pad thai recipe</search>\n\n"
+            "- User asks for a specific recipe: "
+            "<search>authentic Italian carbonara recipe</search>\n"
+            "- User wants recipes with ingredients: "
+            "<search>chicken breast recipes with garlic and herbs</search>\n"
+            "- User asks about cooking techniques: "
+            "<search>how to properly sear steak cooking technique</search>\n"
+            "- User wants cuisine-specific recipes: "
+            "<search>traditional Thai pad thai recipe</search>\n\n"
             "Search query guidelines:\n"
             "- Include specific ingredients, cuisine types, or cooking methods\n"
             "- Add terms like 'recipe', 'cooking', 'technique' for better results\n"
-            "- Focus on reputable cooking sites (allrecipes, food network, serious eats, etc.)\n"
+            "- Focus on reputable cooking sites "
+            "(allrecipes, food network, serious eats, etc.)\n"
             "- Be specific about dietary restrictions or preferences\n\n"
             "After searching, always:\n"
             "1. Provide complete ingredient lists with precise measurements\n"
@@ -86,14 +93,14 @@
 
     def _extract_search_queries(self, text: str) -> List[str]:
         """Extract search queries from <search></search> tags."""
-        pattern = r'<search>(.*?)</search>'
+        pattern = r"<search>(.*?)</search>"
         matches = re.findall(pattern, text, re.DOTALL | re.IGNORECASE)
         return [match.strip() for match in matches if match.strip()]
 
     def _remove_search_tags(self, text: str) -> str:
         """Remove search tags from text."""
-        pattern = r'<search>.*?</search>'
-        return re.sub(pattern, '', text, flags=re.DOTALL | re.IGNORECASE).strip()
+        pattern = r"<search>.*?</search>"
+        return re.sub(pattern, "", text, flags=re.DOTALL | re.IGNORECASE).strip()
 
     async def _perform_search(self, query: str) -> Tuple[str, List[Dict[str, Any]]]:
         """Perform a web search using Anthropic's search API."""
@@ -103,19 +110,19 @@
 
         try:
             # Create a search-focused message
-            search_message = ChatMessage(
-                role="user", 
-                content=f"Search for: {query}"
-            )
-            
+            search_message = ChatMessage(role="user", content=f"Search for: {query}")
+
             # Use the web search tool
             claude_messages = self._convert_messages([search_message])
-            
+
             response = await self.client.messages.create(
                 model=settings.anthropic_model,
                 max_tokens=settings.anthropic_max_tokens,
                 temperature=0.1,  # Lower temperature for search
-                system="You are a web search assistant. Search for the requested information and provide relevant results.",
+                system=(
+                    "You are a web search assistant. Search for the requested "
+                    "information and provide relevant results."
+                ),
                 messages=claude_messages,
                 tools=[self._get_web_search_tool()],
             )
@@ -162,43 +169,44 @@
                 temperature=settings.anthropic_temperature,
                 system=system_prompt,
                 messages=claude_messages,
-<<<<<<< HEAD
-                tools=tools,
-=======
-                tools=None,  # No tools for initial response
->>>>>>> 890d53fb
             )
 
             # Extract initial content
             initial_content, _ = self._extract_response_content(initial_response)
-            
+
             # Check for search tags
             search_queries = self._extract_search_queries(initial_content)
             all_citations = []
             search_results_content = ""
 
             if search_queries and use_web_search:
-                logger.info(f"Found {len(search_queries)} search queries: {search_queries}")
-                
+                logger.info(
+                    f"Found {len(search_queries)} search queries: {search_queries}"
+                )
+
                 # Perform searches for each query
                 for query in search_queries:
                     search_content, search_citations = await self._perform_search(query)
-                    search_results_content += f"\n\nSearch results for '{query}':\n{search_content}"
+                    search_results_content += (
+                        f"\n\nSearch results for '{query}':\n{search_content}"
+                    )
                     all_citations.extend(search_citations)
 
                 # Remove search tags from initial content
                 cleaned_content = self._remove_search_tags(initial_content)
-                
+
                 # Generate final response with search results
                 final_messages = claude_messages + [
+                    {"role": "assistant", "content": cleaned_content},
                     {
-                        "role": "assistant",
-                        "content": cleaned_content
+                        "role": "user",
+                        "content": (
+                            f"Here are the search results for your queries:"
+                            f"{search_results_content}\n\n"
+                            "Please provide a comprehensive recipe response based on "
+                            "this information, including proper citations."
+                        ),
                     },
-                    {
-                        "role": "user", 
-                        "content": f"Here are the search results for your queries:{search_results_content}\n\nPlease provide a comprehensive recipe response based on this information, including proper citations."
-                    }
                 ]
 
                 final_response = await self.client.messages.create(
@@ -207,12 +215,13 @@
                     temperature=settings.anthropic_temperature,
                     system=system_prompt,
                     messages=final_messages,
-                    tools=None,
                 )
 
-                final_content, final_citations = self._extract_response_content(final_response)
+                final_content, final_citations = self._extract_response_content(
+                    final_response
+                )
                 all_citations.extend(final_citations)
-                
+
                 # Update rate limiter for multiple calls
                 self._rate_limiter.update_usage()
                 self._rate_limiter.update_usage()
